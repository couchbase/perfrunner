import requests
import json

from concurrent.futures import ProcessPoolExecutor as Executor
from concurrent.futures import ThreadPoolExecutor

from time import sleep, time

from couchbase.bucket import Bucket

from cbagent.collectors import Latency, Collector
from logger import logger
from perfrunner.helpers.misc import uhex
from spring.docgen import Document
from cbagent.metadata_client import MetadataClient
from cbagent.stores import PerfStore
from perfrunner.settings import (
    ClusterSpec,
    PhaseSettings,
    TargetIterator,
    TestConfig,
)


def new_client(host, bucket, password, timeout):
    connection_string = 'couchbase://{}/{}?password={}'
    connection_string = connection_string.format(host,
                                                 bucket,
                                                 password)
    client = Bucket(connection_string=connection_string)
    client.timeout = timeout
    return client


class SGImport_latency(Collector):
    COLLECTOR = "sgimport_latency"

    METRICS = "sgimport_latency"

    INITIAL_POLLING_INTERVAL = 0.001  # 1 ms

    TIMEOUT = 3600  # 1hr minutes

    MAX_SAMPLING_INTERVAL = 10  # 250 ms

    def __init__(self, settings,
                 cluster_spec: ClusterSpec,
                 test_config: TestConfig
                 ):
        self.cluster_spec = cluster_spec
        self.test_config = test_config
        self.mc = MetadataClient(settings)
        self.store = PerfStore(settings.cbmonitor_host)
        self.workload_setting = PhaseSettings

        self.interval = self.MAX_SAMPLING_INTERVAL

        self.cluster = settings.cluster

        self.clients = []

<<<<<<< HEAD
        # self.sg_host, self.cb_host = self.cluster_spec.masters
=======
        #self.sg_host, self.cb_host = self.cluster_spec.masters
>>>>>>> fca38f9a

        self.cb_host = self.cluster_spec.servers[int(self.test_config.nodes)]

        self.sg_host = next(self.cluster_spec.masters)

        src_client = new_client(host=self.cb_host,
                                bucket='bucket-1',
                                password='password',
                                timeout=self.TIMEOUT)

        self.clients.append(('bucket-1', src_client))

        self.new_docs = Document(1024)

<<<<<<< HEAD
    def check_longpoll_changefeed(self, host: str, key: str, last_sequence: int):

        # print('entered check_longpoll_changefeed')
=======
    def check_longpoll_changefeed(self, host: str, key: str, last_sequence: str):

>>>>>>> fca38f9a
        sg_db = 'db'
        api = 'http://{}:4985/{}/_changes'.format(host, sg_db)

        last_sequence_str = "{}".format(last_sequence)

        data = {'filter': 'sync_gateway/bychannel',
                'feed': 'longpoll',
                "channels": "123",
                "since": last_sequence_str,
                "heartbeat": 3600000}

        response = requests.post(url=api, data=json.dumps(data))
        t1 = time()
<<<<<<< HEAD
        # print('printing the response', response.json())
=======

>>>>>>> fca38f9a
        record_found = 0
        if response.status_code == 200:
            for record in response.json()['results']:
                if record['id'] == key:
<<<<<<< HEAD
                    #print('found key', key, time())
=======
                    print('found key', key, time())
>>>>>>> fca38f9a
                    record_found = 1
                    break
            if record_found != 1:
                self.check_longpoll_changefeed(host=host, key=key, last_sequence=last_sequence)
        return t1

    def insert_doc(self, src_client, key: str, doc):
<<<<<<< HEAD
        # print('entered insert_doc')
        src_client.upsert(key, doc)
        # print('doc insterted:', key, time())
        return time()
=======
        src_client.upsert(key, doc)
        return time()


>>>>>>> fca38f9a

    def get_lastsequence(self, host: str):
        sg_db = 'db'
        api = 'http://{}:4985/{}/_changes'.format(host, sg_db)

        data = {'filter': 'sync_gateway/bychannel',
                'feed': 'normal',
                "channels": "123",
                "since": "0"
                }

        response = requests.post(url=api, data=json.dumps(data))

<<<<<<< HEAD
        last_sequence = int(response.json()['last_seq'])

        # print('last sequence', last_sequence)
=======
        last_sequence = response.json()['last_seq']
>>>>>>> fca38f9a

        return last_sequence

    def measure(self, src_client):

        key = "sgimport_{}".format(uhex())
        # print('printing key:', key)

        doc = self.new_docs.next(key)

        last_sequence = self.get_lastsequence(host=self.sg_host)
<<<<<<< HEAD

        executor = ThreadPoolExecutor(max_workers=2)
        future1 = executor.submit(self.check_longpoll_changefeed, host=self.sg_host, key=key,
                                  last_sequence=last_sequence)
        future2 = executor.submit(self.insert_doc, src_client=src_client, key=key, doc=doc)
        t1, t0 = future1.result(), future2.result()
        print('t1 and t0 at the end of parallel execution', t1, t0, (t1-t0) * 1000)

=======
        executor = ThreadPoolExecutor(max_workers=2)
        future1 = executor.submit(self.check_longpoll_changefeed, host=self.sg_host,
                                  key=key,
                                  last_sequence=last_sequence)
        future2 = executor.submit(self.insert_doc, src_client=src_client, key=key, doc=doc)
        t1, t0 = future1.result(), future2.result()
        print('t1 and t0 at the end of parallel execution', t1, t0, (t1 - t0) * 1000)
>>>>>>> fca38f9a
        return {'sgimport_latency': (t1 - t0) * 1000}  # s -> ms

    def sample(self):
        for bucket, src_client in self.clients:
<<<<<<< HEAD
=======

>>>>>>> fca38f9a
            lags = self.measure(src_client)
            self.store.append(lags,
                              cluster=self.cluster,
                              bucket=bucket,
                              collector=self.COLLECTOR)

    def update_metadata(self):
        self.mc.add_cluster()
        self.mc.add_metric(self.METRICS, server=self.cluster_spec.servers[1], collector=self.COLLECTOR)<|MERGE_RESOLUTION|>--- conflicted
+++ resolved
@@ -59,12 +59,6 @@
 
         self.clients = []
 
-<<<<<<< HEAD
-        # self.sg_host, self.cb_host = self.cluster_spec.masters
-=======
-        #self.sg_host, self.cb_host = self.cluster_spec.masters
->>>>>>> fca38f9a
-
         self.cb_host = self.cluster_spec.servers[int(self.test_config.nodes)]
 
         self.sg_host = next(self.cluster_spec.masters)
@@ -78,14 +72,9 @@
 
         self.new_docs = Document(1024)
 
-<<<<<<< HEAD
-    def check_longpoll_changefeed(self, host: str, key: str, last_sequence: int):
 
-        # print('entered check_longpoll_changefeed')
-=======
     def check_longpoll_changefeed(self, host: str, key: str, last_sequence: str):
 
->>>>>>> fca38f9a
         sg_db = 'db'
         api = 'http://{}:4985/{}/_changes'.format(host, sg_db)
 
@@ -99,20 +88,11 @@
 
         response = requests.post(url=api, data=json.dumps(data))
         t1 = time()
-<<<<<<< HEAD
-        # print('printing the response', response.json())
-=======
 
->>>>>>> fca38f9a
         record_found = 0
         if response.status_code == 200:
             for record in response.json()['results']:
                 if record['id'] == key:
-<<<<<<< HEAD
-                    #print('found key', key, time())
-=======
-                    print('found key', key, time())
->>>>>>> fca38f9a
                     record_found = 1
                     break
             if record_found != 1:
@@ -120,17 +100,9 @@
         return t1
 
     def insert_doc(self, src_client, key: str, doc):
-<<<<<<< HEAD
-        # print('entered insert_doc')
-        src_client.upsert(key, doc)
-        # print('doc insterted:', key, time())
-        return time()
-=======
+
         src_client.upsert(key, doc)
         return time()
-
-
->>>>>>> fca38f9a
 
     def get_lastsequence(self, host: str):
         sg_db = 'db'
@@ -144,50 +116,31 @@
 
         response = requests.post(url=api, data=json.dumps(data))
 
-<<<<<<< HEAD
-        last_sequence = int(response.json()['last_seq'])
-
-        # print('last sequence', last_sequence)
-=======
         last_sequence = response.json()['last_seq']
->>>>>>> fca38f9a
 
         return last_sequence
 
     def measure(self, src_client):
 
         key = "sgimport_{}".format(uhex())
-        # print('printing key:', key)
 
         doc = self.new_docs.next(key)
 
         last_sequence = self.get_lastsequence(host=self.sg_host)
-<<<<<<< HEAD
 
-        executor = ThreadPoolExecutor(max_workers=2)
-        future1 = executor.submit(self.check_longpoll_changefeed, host=self.sg_host, key=key,
-                                  last_sequence=last_sequence)
-        future2 = executor.submit(self.insert_doc, src_client=src_client, key=key, doc=doc)
-        t1, t0 = future1.result(), future2.result()
-        print('t1 and t0 at the end of parallel execution', t1, t0, (t1-t0) * 1000)
-
-=======
         executor = ThreadPoolExecutor(max_workers=2)
         future1 = executor.submit(self.check_longpoll_changefeed, host=self.sg_host,
                                   key=key,
                                   last_sequence=last_sequence)
         future2 = executor.submit(self.insert_doc, src_client=src_client, key=key, doc=doc)
         t1, t0 = future1.result(), future2.result()
-        print('t1 and t0 at the end of parallel execution', t1, t0, (t1 - t0) * 1000)
->>>>>>> fca38f9a
+        print('import latency t1, t0', t1, t0, (t1 - t0) * 1000)
+
         return {'sgimport_latency': (t1 - t0) * 1000}  # s -> ms
 
     def sample(self):
         for bucket, src_client in self.clients:
-<<<<<<< HEAD
-=======
 
->>>>>>> fca38f9a
             lags = self.measure(src_client)
             self.store.append(lags,
                               cluster=self.cluster,
