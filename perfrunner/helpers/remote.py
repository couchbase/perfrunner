--- conflicted
+++ resolved
@@ -7,9 +7,7 @@
 from fabric.exceptions import CommandTimeout
 from logger import logger
 
-from perfrunner.helpers.misc import pretty_dict
-
-from perfrunner.helpers.misc import uhex
+from perfrunner.helpers.misc import pretty_dict, uhex
 
 
 @decorator
@@ -24,15 +22,21 @@
     with settings(host_string=self.hosts[0]):
         return task(*args, **kargs)
 
+
 @decorator
 def all_gateways(task, *args, **kargs):
     self = args[0]
-    return execute(parallel(task), *args, hosts=self.cluster_spec.gateways, **kargs)
+    return execute(
+        parallel(task), *args, hosts=self.cluster_spec.gateways, **kargs
+    )
+
 
 @decorator
 def all_gateloads(task, *args, **kargs):
     self = args[0]
-    return execute(parallel(task), *args, hosts=self.cluster_spec.gateloads, **kargs)
+    return execute(
+        parallel(task), *args, hosts=self.cluster_spec.gateloads, **kargs
+    )
 
 
 class RemoteHelper(object):
@@ -250,7 +254,6 @@
         logger.info('Detecting number of cores')
         return int(run('nproc', pty=False))
 
-<<<<<<< HEAD
     @all_hosts
     def start_cbq(self):
         logger.info('Starting cbq-engine')
@@ -258,7 +261,7 @@
             *self.cluster_spec.rest_credentials)
         return run('dtach -n /tmp/cbq-engine.sock '
                    'cbq-engine -couchbase={}'.format(url))
-=======
+
     @all_gateways
     def kill_processes_gw(self):
         logger.info('Killing sync_gateway processes')
@@ -266,7 +269,7 @@
 
     @all_gateways
     def uninstall_package_gw(self, pkg, filename):
-        logger.info('Uninstalling sync_gateway - yum remove couchbase-sync-gateway')
+        logger.info('Uninstalling sync_gateway')
         run('yes | yum remove couchbase-sync-gateway', quiet=True)
 
     @all_gateways
@@ -278,7 +281,7 @@
     @all_gateways
     def start_sync_gateway(self):
         logger.info('Starting sync_gateway')
-        put("perfrunner/templates/gateway_config.json", "/root/gateway_config.json")
+        put("templates/gateway_config.json", "/root/gateway_config.json")
         run('ulimit -n 65536; '
             'nohup /opt/couchbase-sync-gateway/bin/sync_gateway '
             '/root/gateway_config.json &>/root/gateway.log&', pty=False)
@@ -290,12 +293,12 @@
 
     @all_gateloads
     def uninstall_package_gl(self):
-        logger.info('Uninstalling gateload - rm -f /opt/gocode/bin/gateload')
+        logger.info('Uninstalling gateload')
         run('rm -f /opt/gocode/bin/gateload', quiet=True)
 
     @all_gateloads
     def install_package_gl(self):
-        logger.info('Installing gateload - go get github.com/couchbaselabs/gateload')
+        logger.info('Installing gateload')
         run('go get github.com/couchbaselabs/gateload')
 
     @all_gateloads
@@ -305,21 +308,23 @@
         local_ip = self.detect_ip(_if)
         index = self.cluster_spec.gateloads.index(local_ip)
 
-        config_fname = 'perfrunner/templates/gateload_config_{}.json'.format(index)
-        with open('perfrunner/templates/gateload_config_template.json') as fh:
-            content_gl = json.load(fh)
+        with open('templates/gateload_config_template.json') as fh:
+            template = json.load(fh)
+
+        template['Hostname'] = self.cluster_spec.gateways[index]
+        template['UserOffset'] = (test_config.gateload_settings.pushers +
+                                  test_config.gateload_settings.pullers) * index
+        template['NumPullers'] = test_config.gateload_settings.pullers
+        template['NumPushers'] = test_config.gateload_settings.pushers
+
+        config_fname = 'templates/gateload_config_{}.json'.format(index)
         with open(config_fname, 'w') as fh:
-            content_gl['Hostname'] = self.cluster_spec.gateways[index]
-            content_gl['UserOffset'] = (test_config.gateload_settings.pushers +
-                                        test_config.gateload_settings.pullers) * index
-            content_gl['NumPullers'] = test_config.gateload_settings.pullers
-            content_gl['NumPushers'] = test_config.gateload_settings.pushers
-            fh.write(pretty_dict(content_gl))
+            fh.write(pretty_dict(template))
         put(config_fname, '/root/gateload_config.json')
-        run('ulimit -n 65536; '
-            'nohup /opt/gocode/bin/gateload -workload /root/gateload_config.json '
-            '&>/root/gateload.log&', pty=False)
->>>>>>> 7b904312
+
+        run('ulimit -n 65536; nohup /opt/gocode/bin/gateload '
+            '-workload /root/gateload_config.json &>/root/gateload.log&',
+            pty=False)
 
 
 class RemoteWindowsHelper(RemoteLinuxHelper):
